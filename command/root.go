--- conflicted
+++ resolved
@@ -71,12 +71,8 @@
 	}
 	opts := []api.ClientOption{
 		api.AddHeader("Authorization", fmt.Sprintf("token %s", token)),
-<<<<<<< HEAD
-		api.AddHeader("User-Agent", fmt.Sprintf("GitHub CLI %s", version.Version)),
+		api.AddHeader("User-Agent", fmt.Sprintf("GitHub CLI %s", Version)),
 		api.AddHeader("Accept", "application/vnd.github.shadow-cat-preview+json"),
-=======
-		api.AddHeader("User-Agent", fmt.Sprintf("GitHub CLI %s", Version)),
->>>>>>> 817820e4
 	}
 	if verbose := os.Getenv("DEBUG"); verbose != "" {
 		opts = append(opts, api.VerboseLog(os.Stderr))
